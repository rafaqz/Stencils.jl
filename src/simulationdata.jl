abstract type AbstractSimData{T,N} <: AbstractArray{T,N} end

@mix struct SimDataMixin{T,N,I<:AbstractArray{T,N},S,St,LSt,B,Ra,Ru,STi,CTi,CFr}
    init::I
    source::S
    dest::S
    sourcestatus::St
    deststatus::St
    localstatus::LSt
    buffers::B
    radius::Ra
    ruleset::Ru
    starttime::STi
    currenttime::CTi
    currentframe::CFr
end

SimDataOrReps = Union{AbstractSimData, Vector{<:AbstractSimData}}

(::Type{T})(data::AbstractSimData) where T <: AbstractSimData =
    T(init(data), source(data), dest(data), sourcestatus(data), deststatus(data),
      localstatus(data), buffers(data), radius(data), ruleset(data), starttime(data), 
      currenttime(data), currentframe(data))

Setfield.constructor_of(::Type{T}) where T<:AbstractSimData = T

# Array interface
Base.length(d::AbstractSimData) = length(source(d))
Base.firstindex(d::AbstractSimData) = firstindex(source(d))
Base.lastindex(d::AbstractSimData) = lastindex(source(d))
Base.size(d::AbstractSimData) = size(source(d))
Base.broadcast(d::AbstractSimData, args...) = broadcast(source(d), args...)
Base.broadcast!(d::AbstractSimData, args...) = broadcast!(dest(d), args...)
Base.iterate(d::AbstractSimData, args...) = iterate(source(d), args...)
Base.ndims(::AbstractSimData{T,N}) where {T,N} = N
Base.eltype(::AbstractSimData{T}) where T = T

# Getters
init(d::AbstractSimData) = d.init
source(d::AbstractSimData) = d.source
dest(d::AbstractSimData) = d.dest
sourcestatus(d::AbstractSimData) = d.sourcestatus
deststatus(d::AbstractSimData) = d.deststatus
localstatus(d::AbstractSimData) = d.localstatus
buffers(d::AbstractSimData) = d.buffers
radius(d::AbstractSimData) = d.radius
ruleset(d::AbstractSimData) = d.ruleset
starttime(d::AbstractSimData) = d.starttime
currenttime(d::AbstractSimData) = d.currenttime
currentframe(d::AbstractSimData) = d.currentframe


# Getters forwarded to ruleset
framesize(d::AbstractSimData) = size(init(d))
mask(d::AbstractSimData) = mask(ruleset(d))
overflow(d::AbstractSimData) = overflow(ruleset(d))
timestep(d::AbstractSimData) = timestep(ruleset(d))
cellsize(d::AbstractSimData) = cellsize(ruleset(d))
rules(d::AbstractSimData) = rules(ruleset(d))

"""
Get the actual current timestep, ie. not variable periods like Month
"""
currenttimestep(d::AbstractSimData) = currenttime(d) + timestep(d) - currenttime(d)

" Simulation data and storage is passed to rules for each timestep "
@SimDataMixin struct SimData{} <: AbstractSimData{T,N} end

"""
Generate simulation data to match a ruleset and init array.
"""
SimData(ruleset::AbstractRuleset, init::AbstractArray, starttime) = begin
    r = maxradius(ruleset)
    # We add one extra row/column so we dont have to worry about
    # special casing the last block
    if r > 0
        hoodsize = 2r + 1
        blocksize = 2r
        source = addpadding(init, r)
        nblocs = indtoblock.(size(source), blocksize) .+ 1
        sourcestatus = BitArray(zeros(Bool, nblocs))
        deststatus = deepcopy(sourcestatus)
        updatestatus!(parent(source), sourcestatus, deststatus, r)

<<<<<<< HEAD
        buffers = typeof(init)[[zero(eltype(init)) for a in hoodsize, b in hoodsize] for i in 1:blocksize]
=======
        buffers = [zeros(eltype(init), hoodsize, hoodsize) for i in 1:blocksize]
>>>>>>> 0eb40049
        localstatus = zeros(Bool, 2, 2)
    else
        source = deepcopy(init)
        sourcestatus = deststatus = true
        buffers = nothing
        localstatus = nothing
    end
    dest = deepcopy(source)
    currentframe = 1
    currenttime = starttime

    SimData(init, source, dest, sourcestatus, deststatus, localstatus, buffers, r, 
            ruleset, starttime, currenttime, currentframe)
end

"""
Swap source and dest arrays. Allways returns regular SimData.
"""
swapsource(data) = begin
    src = data.source
    dst = data.dest
    @set! data.dest = src
    @set! data.source = dst
    data
end

"""
Uptate timestamp
"""
updatetime(data::SimData, f::Integer) = begin
    @set! data.currentframe = f
    @set! data.currenttime = timefromframe(data, f)
    data
end
updatetime(data::AbstractVector{<:SimData}, f) = updatetime.(data, f)

timefromframe(data::AbstractSimData, f) = starttime(data) + (f - 1) * timestep(data)

"""
Find the maximum radius required by all rules
Add padding around the original init array, offset into the negative
So that the first real cell is still 1, 1
"""
addpadding(init::AbstractArray{T,N}, r) where {T,N} = begin
    sze = size(init)
    paddedsize = sze .+ 2r
    paddedindices = -r + 1:sze[1] + r, -r + 1:sze[2] + r
    source = OffsetArray(similar(init, paddedsize...), paddedindices...)
    source .= zero(eltype(source))
    # Copy the init array to he middle section of the source array
    for j in 1:size(init, 2), i in 1:size(init, 1)
        source[i, j] = init[i, j]
    end
    source
end

"""
Initialise the block status array.
This tracks whether anything has to be done in an area of the main array.
"""
updatestatus!(data) = updatestatus!(parent(source(data)), sourcestatus(data), deststatus(data), radius(data))
updatestatus!(source, sourcestatus::Bool, deststatus::Bool, r) = nothing
updatestatus!(source, sourcestatus, deststatus, r) = begin
    blocksize = 2r
    source = parent(source)
    for i in CartesianIndices(source)
        # Mark the status block if there is a non-zero value
        if source[i] != 0
            bi = indtoblock.(Tuple(i), blocksize)
            sourcestatus[bi...] = true
            deststatus[bi...] = true
        end
    end
end

initdata!(data::AbstractSimData, ruleset, init, starttime, nreplicates) = 
    initdata!(data, ruleset, starttime)
initdata!(data::AbstractVector{<:AbstractSimData}, ruleset, init, starttime, nreplicates::Integer) = 
    initdata!.(data)
initdata!(data::Nothing, ruleset, init, starttime, nreplicates::Nothing) = 
    SimData(ruleset, init, starttime)
initdata!(data::Nothing, ruleset, init, starttime, nreplicates::Integer) = 
    [SimData(ruleset, init, starttime) for r in 1:nreplicates]
initdata!(data::AbstractSimData, ruleset, starttime) = begin
    for j in 1:framesize(data)[2], i in 1:framesize(data)[1]
        @inbounds source(data)[i, j] = dest(data)[i, j] = init(data)[i, j]
    end
    updatestatus!(data)
    @set! data.ruleset = ruleset
    @set! data.starttime = starttime
    data
end

indtoblock(x, blocksize) = (x - 1) ÷ blocksize + 1
blocktoind(x, blocksize) = (x - 1) * blocksize + 1

Base.@propagate_inbounds Base.getindex(d::SimData, I...) = getindex(source(d), I...)

" Simulation data and storage is passed to rules for each timestep "
@SimDataMixin struct WritableSimData{} <: AbstractSimData{T,N} end

Base.@propagate_inbounds Base.setindex!(d::WritableSimData, x, I...) = begin
    r = radius(d)
    if r > 0
        bi = indtoblock.(I .+ r, 2r)
        deststatus(d)[bi...] = true
    end
    isnan(x) && error("NaN in setindex: ", (d, I)) 
    dest(d)[I...] = x
end
Base.@propagate_inbounds Base.getindex(d::WritableSimData, I...) = getindex(dest(d), I...)<|MERGE_RESOLUTION|>--- conflicted
+++ resolved
@@ -82,11 +82,7 @@
         deststatus = deepcopy(sourcestatus)
         updatestatus!(parent(source), sourcestatus, deststatus, r)
 
-<<<<<<< HEAD
-        buffers = typeof(init)[[zero(eltype(init)) for a in hoodsize, b in hoodsize] for i in 1:blocksize]
-=======
         buffers = [zeros(eltype(init), hoodsize, hoodsize) for i in 1:blocksize]
->>>>>>> 0eb40049
         localstatus = zeros(Bool, 2, 2)
     else
         source = deepcopy(init)
