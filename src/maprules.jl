# Internal traits for sharing methods
struct _All_ end
struct _Read_ end
struct _Write_ end

# Set up the rule data to loop over
maprule!(simdata::SimData, rule::Rule) = begin
<<<<<<< HEAD
    rkeys, rgrids = getdata(Read(), rule, simdata)
    wkeys, wgrids = getdata(Write(), rule, simdata)
=======
    rkeys, rgrids = getdata(_Read_(), rule, simdata)
    wkeys, wgrids = getdata(_Write_(), rule, simdata)
>>>>>>> 144bb9fa
    # Copy the source to dest for grids we are writing to,
    # if they need to be copied
    _maybeupdate_dest!(wgrids, rule)
    # Combine read and write grids to a temporary simdata object
    tempsimdata = @set simdata.data = combinedata(rkeys, rgrids, wkeys, wgrids)
    # Run the rule loop
<<<<<<< HEAD
    ruleloop(rule, tempsimdata, rkeys, rgrids, wkeys, wgrids)
    # Copy the source status to dest status for all write grids
    copystatus!(wgrids)
    # Swap the dest/source of grids that were written to
    wgrids = _to_readonly(swapsource(wgrids))
=======
    ruleloop(opt(simdata), rule, tempsimdata, rkeys, rgrids, wkeys, wgrids)
    # Copy the source status to dest status for all write grids
    copystatus!(wgrids)
    # Swap the dest/source of grids that were written to
    wgrids = swapsource(wgrids) |> _to_readonly
>>>>>>> 144bb9fa
    # Combine the written grids with the original simdata
    replacedata(simdata, wkeys, wgrids)
end

_to_readonly(data::Tuple) = map(ReadableGridData, data)
_to_readonly(data::WritableGridData) = ReadableGridData(data)

_maybeupdate_dest!(ds::Tuple, rule) =
    map(d -> _maybeupdate_dest!(d, rule), ds)
_maybeupdate_dest!(d::WritableGridData, rule::Rule) =
    _handleoverflow!(d)
_maybeupdate_dest!(d::WritableGridData, rule::PartialRule) = begin
    @inbounds parent(dest(d)) .= parent(source(d))
    _handleoverflow!(d)
end

# Separated out for both modularity and as a function barrier for type stability
<<<<<<< HEAD
ruleloop(rule::Rule, simdata, rkeys, rgrids, wkeys, wgrids) = begin
    nrows, ncols = gridsize(simdata)
    for j in 1:ncols, i in 1:nrows
        ismasked(mask(simdata), i, j) && continue
        readvals = readstate(rkeys, rgrids, i, j)
        writevals = applyrule(rule, simdata, readvals, (i, j))
        writetogrids!(wgrids, writevals, i, j)
    end
end
ruleloop(rule::PartialRule, simdata, rkeys, rgrids, wkeys, wgrids) = begin
    nrows, ncols = gridsize(data(simdata)[1])
    for j in 1:ncols, i in 1:nrows
        ismasked(mask(simdata), i, j) && continue
        read = readstate(rkeys, rgrids, i, j)
        applyrule!(rule, simdata, read, (i, j))
    end
end

@inline writetogrids!(data::Tuple, vals::NamedTuple, I...) =
    map(data, values(vals)) do d, v
        @inbounds d[I...] = v
    end
@inline writetogrids!(data::GridData, val, I...) =
    (@inbounds data[I...] = val)

#= Run the rule for all cells, writing the result to the dest array
The neighborhood is copied to the rules neighborhood buffer array for performance.
Empty blocks are skipped for NeighborhoodRules. =#
ruleloop(rule::Union{NeighborhoodRule,Chain{R,W,<:Tuple{<:NeighborhoodRule,Vararg}}},
=======
ruleloop(::NoOpt, rule::Rule, simdata, rkeys, rgrids, wkeys, wgrids) = begin
    nrows, ncols = gridsize(simdata)
    for j in 1:ncols, i in 1:nrows
        ismasked(mask(simdata), i, j) && continue
        readvals = _readstate(rkeys, rgrids, i, j)
        writevals = applyrule(rule, simdata, readvals, (i, j))
        _writetogrids!(wgrids, writevals, i, j)
    end
end

ruleloop(::NoOpt, rule::Rule, simdata, rkeys, rgrids, wkeys, wgrids) = begin
    map(data, values(vals)) do d, v
        if v > zero(v)
            @inbounds deststatus(d)[bi...] = true
        end
    end
end
ruleloop(::NoOpt, rule::PartialRule, simdata, rkeys, rgrids, wkeys, wgrids) = begin
    nrows, ncols = gridsize(data(simdata)[1])
    for j in 1:ncols, i in 1:nrows
        ismasked(mask(simdata), i, j) && continue
        read = _readstate(rkeys, rgrids, i, j)
        applyrule!(rule, simdata, read, (i, j))
    end
end
#= Run the rule for all cells, writing the result to the dest array
The neighborhood is copied to the rules neighborhood buffer array for performance.
Empty blocks are skipped for NeighborhoodRules. =#
ruleloop(opt::PerformanceOpt, rule::Union{NeighborhoodRule,Chain{R,W,<:Tuple{<:NeighborhoodRule,Vararg}}},
>>>>>>> 144bb9fa
         simdata, rkeys, rgrids, wkeys, wgrids) where {R,W} = begin
    r = radius(rule)
    griddata = simdata[neighborhoodkey(rule)]
    #= Blocks are cell smaller than the hood, because this works very nicely for
    #looking at only 4 blocks at a time. Larger blocks mean each neighborhood is more
    #likely to be active, smaller means handling more than 2 neighborhoods per block.
    It would be good to test if this is the sweet spot for performance,
    it probably isn't for game of life size grids. =#
    blocksize = 2r
    hoodsize = 2r + 1
    nrows, ncols = gridsize(griddata)
    # We unwrap offset arrays and work with the underlying array
    src, dst = parent(source(griddata)), parent(dest(griddata))
    srcstatus = map(sourcestatus, grids(simdata))
    dststatus = map(sourcestatus, grids(simdata))
    if opt isa SparseOpt
        dststatus .= false
    end
    # curstatus and newstatus track active status for 4 local blocks
    newstatus = localstatus(griddata)
    # Initialise status for the dest. Is this needed?
    # deststatus(data) .= false
    # Get the preallocated neighborhood buffers
    bufs = buffers(griddata)
    # Center of the buffer for both axes
    bufcenter = r + 1

    #= Run the rule row by row. When we move along a row by one cell, we access only
    a single new column of data the same hight of the nighborhood, and move the existing
    data in the neighborhood buffer array accross by one column. This saves on reads
    from the main array, and focusses reads and writes in the small buffer array that
    should be in fast local memory. =#

    # Loop down the block COLUMN
    for bi = 1:size(srcstatus, 1) - 1
<<<<<<< HEAD
        i = blocktoind(bi, blocksize)
        # Get current block
        rowsinblock = min(blocksize, nrows - blocksize * (bi - 1))
=======
>>>>>>> 144bb9fa
        skippedlastblock = true
        freshbuffer = true
        rowsinblock = min(blocksize, nrows - blocksize * (bi - 1))
        # Get current block
        i = blocktoind(bi, blocksize)

        if opt isa SparseOpt
            # Initialise block status for the start of the row
            @inbounds bs11, bs12 = srcstatus[bi,     1], srcstatus[bi,     2]
            @inbounds bs21, bs22 = srcstatus[bi + 1, 1], srcstatus[bi + 1, 2]
            newstatus .= false
        end

        # Loop along the block ROW. This is faster because we are reading
        # 1 column from the main array for 2 blocks at each step, not actually along the row.
        for bj = 1:size(srcstatus, 2) - 1
<<<<<<< HEAD
            @inbounds newstatus[1, 1] = newstatus[1, 2]
            @inbounds newstatus[2, 1] = newstatus[2, 2]
            @inbounds newstatus[1, 2] = false
            @inbounds newstatus[2, 2] = false

            # Get current block status from the source status array
            bs11, bs21 = bs12, bs22
            @inbounds bs12, bs22 = srcstatus[bi, bj + 1], srcstatus[bi + 1, bj + 1]
=======
            # Get current block status from the source status array
            if opt isa SparseOpt
                bs11, bs21 = bs12, bs22
                @inbounds bs12, bs22 = srcstatus[bi, bj + 1], srcstatus[bi + 1, bj + 1]
                # Use this block unless it or its neighbors are active
                if !(bs11 | bs12 | bs21 | bs22)
                    if !skippedlastblock
                        newstatus .= false
                    end
                    # Skip this block
                    skippedlastblock = true
                    # Run the rest of the chain if it exists
                    # TODO: test this
                    # if rule isa Chain && length(rule) > 1
                    #     # Loop over the grid COLUMNS inside the block
                    #     for j in jstart:jstop
                    #         # Loop over the grid ROWS inside the block
                    #         for b in 1:rowsinblock
                    #             ii = i + b - 1
                    #             ismasked(simdata, ii, j) && continue
                    #             read = _readstate(rkeys, rgrids, i, j)
                    #             write = applyrule(tail(rule), griddata, read, (ii, j), buf)
                    #             if wgrids isa Tuple
                    #                 map(wgrids, write) do d, w
                    #                     @inbounds dest(d)[i, j] = w
                    #                 end
                    #             else
                    #                 @inbounds dest(wgrids)[i, j] = write
                    #             end
                    #         end
                    #     end
                    # end
                    continue
                end

                @inbounds newstatus[1, 1] = newstatus[1, 2]
                @inbounds newstatus[2, 1] = newstatus[2, 2]
                @inbounds newstatus[1, 2] = false
                @inbounds newstatus[2, 2] = false
            end
>>>>>>> 144bb9fa

            jstart = blocktoind(bj, blocksize)
            jstop = min(jstart + blocksize - 1, ncols)

<<<<<<< HEAD
            # Use this block unless it or its neighbors are active
            if !(bs11 | bs12 | bs21 | bs22)
                # Skip this block
                skippedlastblock = true
                # Run the rest of the chain if it exists
                # TODO: test this
                # if rule isa Chain && length(rule) > 1
                #     # Loop over the grid COLUMNS inside the block
                #     for j in jstart:jstop
                #         # Loop over the grid ROWS inside the block
                #         for b in 1:rowsinblock
                #             ii = i + b - 1
                #             ismasked(simdata, ii, j) && continue
                #             read = readstate(rkeys, rgrids, i, j)
                #             write = applyrule(tail(rule), griddata, read, (ii, j), buf)
                #             if wgrids isa Tuple
                #                 map(wgrids, write) do d, w
                #                     @inbounds dest(d)[i, j] = w
                #                 end
                #             else
                #                 @inbounds dest(wgrids)[i, j] = write
                #             end
                #         end
                #     end
                # end
                continue
            end

            # Reinitialise neighborhood buffers if we have skipped a section of the array
=======
>>>>>>> 144bb9fa
            if skippedlastblock
                # Reinitialise neighborhood buffers
                for y = 1:hoodsize
                    for b in 1:rowsinblock
                        for x = 1:hoodsize
                            val = src[i + b + x - 2, jstart + y - 1]
                            @inbounds bufs[b][x, y] = val
                        end
                    end
                end
                skippedlastblock = false
                freshbuffer = true
            end

            # Loop over the grid COLUMNS inside the block
            for j in jstart:jstop
                # Which block column are we in
                curblockj = j - jstart + 1 <= r ? 1 : 2
                if freshbuffer
                    freshbuffer = false
                else
                    # Move the neighborhood buffers accross one column
                    for b in 1:rowsinblock
                        @inbounds buf = bufs[b]
                        # copyto! uses linear indexing, so 2d dims are transformed manually
                        @inbounds copyto!(buf, 1, buf, hoodsize + 1, (hoodsize - 1) * hoodsize)
                    end
                    # Copy a new column to each neighborhood buffer
                    for b in 1:rowsinblock
                        @inbounds buf = bufs[b]
                        for x in 1:hoodsize
                            @inbounds buf[x, hoodsize] = src[i + b + x - 2, j + 2r]
                        end
                    end
                end

                # Loop over the grid ROWS inside the block
                for b in 1:rowsinblock
                    I = i + b - 1, j
                    ismasked(simdata, I...) && continue
                    # Which block row are we in
                    curblocki = b <= r ? 1 : 2
                    # Run the rule using buffer b
<<<<<<< HEAD
                    @inbounds buf = bufs[b]
                    readval = readstate(keys2vals(readkeys(rule)), rgrids, I...)
                    #read = buf[bufcenter, bufcenter]
                    writeval = applyrule(rule, griddata, readval, I, buf)
                    writetogrids!(wgrids, writeval, I...)
                    # Update the status for the block
                    cellstatus = if writeval isa NamedTuple
                        @inbounds val = writeval[neighborhoodkey(rule)]
                        val != zero(val)
                    else
                        writeval != zero(writeval)
                    end
                    @inbounds newstatus[curblocki, curblockj] |= cellstatus
                end

                # Combine blocks with the previous rows / cols
                @inbounds dststatus[bi, bj] |= newstatus[1, 1]
                @inbounds dststatus[bi, bj+1] |= newstatus[1, 2]
                @inbounds dststatus[bi+1, bj] |= newstatus[2, 1]
                # Start new block fresh to remove old status
                @inbounds dststatus[bi+1, bj+1] = newstatus[2, 2]
=======
                    buf = bufs[b]
                    readval = _readstate(keys2vals(readkeys(rule)), rgrids, I...)
                    #read = buf[bufcenter, bufcenter]
                    writeval = applyrule(rule, griddata, readval, I, buf)
                    _writetogrids!(wgrids, writeval, I...)
                    # Update the status for the block
                    if opt isa SparseOpt
                        cellstatus = if writeval isa NamedTuple
                            @inbounds val = writeval[neighborhoodkey(rule)]
                            val != zero(val)
                        else
                            writeval != zero(writeval)
                        end
                        @inbounds newstatus[curblocki, curblockj] |= cellstatus
                    end
                end

                if opt isa SparseOpt
                    map(dststatus) do ds
                        # Combine blocks with the previous rows / cols
                        @inbounds ds[bi, bj] |= newstatus[1, 1]
                        @inbounds ds[bi+1, bj] |= newstatus[2, 1]
                        @inbounds ds[bi, bj+1] |= newstatus[1, 2]
                        @inbounds ds[bi+1, bj+1] = newstatus[2, 2]
                    end
                end
>>>>>>> 144bb9fa
            end
        end
    end
    srcstatus .= dststatus
end

@inline _writetogrids!(data::Tuple, vals::NamedTuple, I...) =
    map(data, values(vals)) do d, v
        @inbounds dest(d)[I...] = v
    end
@inline _writetogrids!(data::GridData, val, I...) =
    (@inbounds dest(data)[I...] = val)

#= Wrap overflow where required. This optimisation allows us to ignore
bounds checks on neighborhoods and still use a wraparound grid. =#
_handleoverflow!(griddata) = _handleoverflow!(griddata, overflow(griddata))
_handleoverflow!(griddata::GridData{T,2}, ::WrapOverflow) where T = begin
    r = radius(griddata)

    # TODO optimise this. Its mostly a placeholder so wrapping still works in GOL tests.
    src = source(griddata)
    nrows, ncols = gridsize(griddata)
    # Left
    @inbounds copyto!(src, CartesianIndices((1:nrows, 1-r:0)),
                      src, CartesianIndices((1:nrows, ncols+1-r:ncols)))
    # Right
    @inbounds copyto!(src, CartesianIndices((1:nrows, ncols+1:ncols+r)),
                      src, CartesianIndices((1:nrows, 1:r)))
    # Top
    @inbounds copyto!(src, CartesianIndices((1-r:0, 1:ncols)),
                      src, CartesianIndices((ncols+1-r:ncols, 1:ncols)))
    # Bottom
    @inbounds copyto!(src, CartesianIndices((ncols+1:ncols+r, 1:ncols)),
                      src, CartesianIndices((1:r, 1:ncols)))

    # Copy four corners
    @inbounds copyto!(src, CartesianIndices((1-r:0, 1-r:0)),
                      src, CartesianIndices((nrows+1-r:nrows, ncols+1-r:ncols)))
    @inbounds copyto!(src, CartesianIndices((1-r:0, ncols+1:ncols+r)),
                      src, CartesianIndices((nrows+1-r:nrows, 1:r)))
    @inbounds copyto!(src, CartesianIndices((nrows+1:nrows+r, ncols+1:ncols+r)),
                      src, CartesianIndices((1:r, 1:r)))
    @inbounds copyto!(src, CartesianIndices((nrows+1:nrows+r, 1-r:0)),
                      src, CartesianIndices((1:r, ncols+1-r:ncols)))

    # Wrap status
    status = sourcestatus(griddata)
    # status[:, 1] .|= status[:, end-1] .| status[:, end-2]
    # status[1, :] .|= status[end-1, :] .| status[end-2, :]
    # status[end-1, :] .|= status[1, :]
    # status[:, end-1] .|= status[:, 1]
    # status[end-2, :] .|= status[1, :]
    # status[:, end-2] .|= status[:, 1]
    # FIXME: Buggy currently, just running all in Wrap mode
    status .= true
    griddata
end
_handleoverflow!(griddata::WritableGridData, ::RemoveOverflow) = begin
    r = radius(griddata)
    # Zero edge padding, as it can be written to in writable rules.
    src = parent(source(griddata))
    nrows, ncols = size(src)
    for j = 1:r, i = 1:nrows
        src[i, j] = zero(eltype(src))
    end
    for j = ncols-r+1:ncols, i = 1:nrows
        src[i, j] = zero(eltype(src))
    end
    for j = 1:ncols, i = 1:r
        src[i, j] = zero(eltype(src))
    end
    for j = 1:ncols, i = nrows-r+1:nrows
        src[i, j] = zero(eltype(src))
    end
    griddata
end


@inline _readstate(keys::Tuple, data::Union{<:Tuple,<:NamedTuple}, I...) = begin
    vals = map(d -> _readstate(keys, d, I...), data)
    NamedTuple{map(unwrap, keys),typeof(vals)}(vals)
end
@inline _readstate(keys, data::GridData, I...) = data[I...]


# getdata retreives GridDatGridData to match the requirements of a Rule.

# Choose key source
<<<<<<< HEAD
getdata(context::All, simdata::AbstractSimData) =
    getdata(context, keys(simdata), keys(simdata), simdata)
getdata(context::Write, rule::Rule, simdata::AbstractSimData) =
    getdata(context, keys(simdata), writekeys(rule), simdata::AbstractSimData)
getdata(context::Read, rule::Rule, simdata::AbstractSimData) =
=======
getdata(context::_All_, simdata::AbstractSimData) =
    getdata(context, keys(simdata), keys(simdata), simdata)
getdata(context::_Write_, rule::Rule, simdata::AbstractSimData) =
    getdata(context, keys(simdata), writekeys(rule), simdata::AbstractSimData)
getdata(context::_Read_, rule::Rule, simdata::AbstractSimData) =
>>>>>>> 144bb9fa
    getdata(context, keys(simdata), readkeys(rule), simdata)
@inline getdata(context, gridkeys, rulekeys, simdata::AbstractSimData) =
    getdata(context, keys2vals(rulekeys), simdata)
# When there is only one grid, use its key and ignore the rule key
# This can make scripting easier as you can safely ignore the keys
# for smaller models.
@inline getdata(context, gridkeys::Tuple{Symbol}, rulekeys::Tuple{Symbol}, simdata::AbstractSimData) =
    getdata(context, (Val(gridkeys[1]),), simdata)
@inline getdata(context, gridkeys::Tuple{Symbol}, rulekey::Symbol, simdata::AbstractSimData) =
    getdata(context, Val(gridkeys[1]), simdata)

# Iterate when keys are a tuple
@inline getdata(context, keys::Tuple{Val,Vararg}, simdata::AbstractSimData) = begin
    k, d = getdata(context, keys[1], simdata)
    ks, ds = getdata(context, tail(keys), simdata)
    (k, ks...), (d, ds...)
end
@inline getdata(context, keys::Tuple{}, simdata::AbstractSimData) = (), ()

# Choose data source
<<<<<<< HEAD
@inline getdata(::Write, key::Val{K}, simdata::AbstractSimData) where K =
    key, WritableGridData(simdata[K])
@inline getdata(::Union{Read,All}, key::Val{K}, simdata::AbstractSimData) where K =
=======
@inline getdata(::_Write_, key::Val{K}, simdata::AbstractSimData) where K =
    key, WritableGridData(simdata[K])
@inline getdata(::Union{_Read_,_All_}, key::Val{K}, simdata::AbstractSimData) where K =
>>>>>>> 144bb9fa
    key, simdata[K]


combinedata(rkey, rgrids, wkey, wgrids) =
    combinedata((rkey,), (rgrids,), (wkey,), (wgrids,))
combinedata(rkey, rgrids, wkeys::Tuple, wgrids::Tuple) =
    combinedata((rkey,), (rgrids,), wkeys, wgrids)
combinedata(rkeys::Tuple, rgrids::Tuple, wkey, wgrids) =
    combinedata(rkeys, rgrids, (wkey,), (wgrids,))
@generated combinedata(rkeys::Tuple{Vararg{<:Val}}, rgrids::Tuple,
                       wkeys::Tuple{Vararg{<:Val}}, wgrids::Tuple) = begin
    rkeys = _vals2syms(rkeys)
    wkeys = _vals2syms(wkeys)
    keysexp = Expr(:tuple, QuoteNode.(wkeys)...)
    dataexp = Expr(:tuple, :(wgrids...))

    for (i, key) in enumerate(rkeys)
        if !(key in wkeys)
            push!(dataexp.args, :(rgrids[$i]))
            push!(keysexp.args, QuoteNode(key))
        end
    end

    quote
        NamedTuple{$keysexp}($dataexp)
    end
end

replacedata(simdata::AbstractSimData, wkeys, wgrids) =
    @set simdata.data = replacedata(data(simdata), wkeys, wgrids)
@generated replacedata(allgrids::NamedTuple, wkeys::Tuple, wgrids::Tuple) = begin
    writekeys = map(unwrap, wkeys.parameters)
    allkeys = allgrids.parameters[1]
    expr = Expr(:tuple)
    for key in allkeys
        if key in writekeys
            i = findfirst(k -> k == key, writekeys)
            push!(expr.args, :(wgrids[$i]))
        else
            push!(expr.args, :(allgrids.$key))
        end
    end
    quote
        vals = $expr
        NamedTuple{$allkeys,typeof(vals)}(vals)
    end
end
@generated replacedata(allgrids::NamedTuple, wkey::Val, wgrids::GridData) = begin
    writekey = unwrap(wkey)
    allkeys = allgrids.parameters[1]
    expr = Expr(:tuple)
    for key in allkeys
        if key == writekey
            push!(expr.args, :(wgrids))
        else
            push!(expr.args, :(allgrids.$key))
        end
    end
    quote
        vals = $expr
        NamedTuple{$allkeys,typeof(vals)}(vals)
    end
end

_vals2syms(x::Type{<:Tuple}) = map(v -> _vals2syms(v), x.parameters)
_vals2syms(::Type{<:Val{X}}) where X = X


#= Runs simulations over the block grid. Inactive blocks do not run.
This can lead to order of magnitude performance improvments in sparse
simulations where large areas of the grid are filled with zeros. =#
blockrun!(data::GridData, context, args...) = begin
    nrows, ncols = gridsize(data)
    r = radius(data)
    if r > 0
        blocksize = 2r
        status = sourcestatus(data)

        @inbounds for bj in 1:size(status, 2) - 1, bi in 1:size(status, 1) - 1
            status[bi, bj] || continue
            # Convert from padded block to init dimensions
            istart = blocktoind(bi, blocksize) - r
            jstart = blocktoind(bj, blocksize) - r
            # Stop at the init row/column size, not the padding or block multiple
            istop = min(istart + blocksize - 1, nrows)
            jstop = min(jstart + blocksize - 1, ncols)
            # Skip the padding
            istart = max(istart, 1)
            jstart = max(jstart, 1)

            for j in jstart:jstop, i in istart:istop
                celldo!(data, context, (i, j), args...)
            end
        end
    else
        for j in 1:ncols, i in 1:nrows
            celldo!(data, context, (i, j), args...)
        end
    end
end

# Run rule for particular cell. Applied to active cells inside blockrun!
@inline celldo!(data::GridData, rule::Rule, I) = begin
    @inbounds state = source(data)[I...]
    @inbounds dest(data)[I...] = applyrule(rule, data, state, I)
    nothing
end


# """
# Parital rules must copy the grid to dest as not all cells will be written.
# Block status is also updated.
# """
# maprule!(data::GridData, rule::PartialRule) = begin
#     data = WritableGridData(data)
#     # Update active blocks in the dest array
#     @inbounds parent(dest(data)) .= parent(source(data))
#     # Run the rule for active blocks
#     blockrun!(data, rule)
#     copystatus!(data)
# end

# @inline celldo!(data::WritableGridData, rule::PartialRule, I) = begin
#     state = source(data)[I...]
#     state == zero(state) && return
#     applyrule!(rule, data, state, I)
# end

# @inline celldo!(data::WritableGridData, rule::PartialNeighborhoodRule, I) = begin
#     state = source(data)[I...]
#     state == zero(state) && return
#     applyrule!(rule, data, state, I)
#     _zerooverflow!(data, overflow(data), radius(data))
# end<|MERGE_RESOLUTION|>--- conflicted
+++ resolved
@@ -5,32 +5,20 @@
 
 # Set up the rule data to loop over
 maprule!(simdata::SimData, rule::Rule) = begin
-<<<<<<< HEAD
-    rkeys, rgrids = getdata(Read(), rule, simdata)
-    wkeys, wgrids = getdata(Write(), rule, simdata)
-=======
     rkeys, rgrids = getdata(_Read_(), rule, simdata)
     wkeys, wgrids = getdata(_Write_(), rule, simdata)
->>>>>>> 144bb9fa
     # Copy the source to dest for grids we are writing to,
     # if they need to be copied
     _maybeupdate_dest!(wgrids, rule)
     # Combine read and write grids to a temporary simdata object
     tempsimdata = @set simdata.data = combinedata(rkeys, rgrids, wkeys, wgrids)
     # Run the rule loop
-<<<<<<< HEAD
-    ruleloop(rule, tempsimdata, rkeys, rgrids, wkeys, wgrids)
-    # Copy the source status to dest status for all write grids
-    copystatus!(wgrids)
-    # Swap the dest/source of grids that were written to
-    wgrids = _to_readonly(swapsource(wgrids))
-=======
     ruleloop(opt(simdata), rule, tempsimdata, rkeys, rgrids, wkeys, wgrids)
     # Copy the source status to dest status for all write grids
     copystatus!(wgrids)
     # Swap the dest/source of grids that were written to
     wgrids = swapsource(wgrids) |> _to_readonly
->>>>>>> 144bb9fa
+    display(first(wgrids))
     # Combine the written grids with the original simdata
     replacedata(simdata, wkeys, wgrids)
 end
@@ -41,45 +29,15 @@
 _maybeupdate_dest!(ds::Tuple, rule) =
     map(d -> _maybeupdate_dest!(d, rule), ds)
 _maybeupdate_dest!(d::WritableGridData, rule::Rule) =
-    _handleoverflow!(d)
+    handleoverflow!(d)
 _maybeupdate_dest!(d::WritableGridData, rule::PartialRule) = begin
     @inbounds parent(dest(d)) .= parent(source(d))
-    _handleoverflow!(d)
+    handleoverflow!(d)
 end
 
 # Separated out for both modularity and as a function barrier for type stability
-<<<<<<< HEAD
-ruleloop(rule::Rule, simdata, rkeys, rgrids, wkeys, wgrids) = begin
-    nrows, ncols = gridsize(simdata)
-    for j in 1:ncols, i in 1:nrows
-        ismasked(mask(simdata), i, j) && continue
-        readvals = readstate(rkeys, rgrids, i, j)
-        writevals = applyrule(rule, simdata, readvals, (i, j))
-        writetogrids!(wgrids, writevals, i, j)
-    end
-end
-ruleloop(rule::PartialRule, simdata, rkeys, rgrids, wkeys, wgrids) = begin
-    nrows, ncols = gridsize(data(simdata)[1])
-    for j in 1:ncols, i in 1:nrows
-        ismasked(mask(simdata), i, j) && continue
-        read = readstate(rkeys, rgrids, i, j)
-        applyrule!(rule, simdata, read, (i, j))
-    end
-end
-
-@inline writetogrids!(data::Tuple, vals::NamedTuple, I...) =
-    map(data, values(vals)) do d, v
-        @inbounds d[I...] = v
-    end
-@inline writetogrids!(data::GridData, val, I...) =
-    (@inbounds data[I...] = val)
-
-#= Run the rule for all cells, writing the result to the dest array
-The neighborhood is copied to the rules neighborhood buffer array for performance.
-Empty blocks are skipped for NeighborhoodRules. =#
-ruleloop(rule::Union{NeighborhoodRule,Chain{R,W,<:Tuple{<:NeighborhoodRule,Vararg}}},
-=======
-ruleloop(::NoOpt, rule::Rule, simdata, rkeys, rgrids, wkeys, wgrids) = begin
+
+ruleloop(::PerformanceOpt, rule::Rule, simdata, rkeys, rgrids, wkeys, wgrids) = begin
     nrows, ncols = gridsize(simdata)
     for j in 1:ncols, i in 1:nrows
         ismasked(mask(simdata), i, j) && continue
@@ -88,15 +46,7 @@
         _writetogrids!(wgrids, writevals, i, j)
     end
 end
-
-ruleloop(::NoOpt, rule::Rule, simdata, rkeys, rgrids, wkeys, wgrids) = begin
-    map(data, values(vals)) do d, v
-        if v > zero(v)
-            @inbounds deststatus(d)[bi...] = true
-        end
-    end
-end
-ruleloop(::NoOpt, rule::PartialRule, simdata, rkeys, rgrids, wkeys, wgrids) = begin
+ruleloop(::PerformanceOpt, rule::PartialRule, simdata, rkeys, rgrids, wkeys, wgrids) = begin
     nrows, ncols = gridsize(data(simdata)[1])
     for j in 1:ncols, i in 1:nrows
         ismasked(mask(simdata), i, j) && continue
@@ -107,9 +57,86 @@
 #= Run the rule for all cells, writing the result to the dest array
 The neighborhood is copied to the rules neighborhood buffer array for performance.
 Empty blocks are skipped for NeighborhoodRules. =#
-ruleloop(opt::PerformanceOpt, rule::Union{NeighborhoodRule,Chain{R,W,<:Tuple{<:NeighborhoodRule,Vararg}}},
->>>>>>> 144bb9fa
+ruleloop(opt::NoOpt, rule::Union{NeighborhoodRule,Chain{R,W,<:Tuple{<:NeighborhoodRule,Vararg}}},
          simdata, rkeys, rgrids, wkeys, wgrids) where {R,W} = begin
+    println("NoOpt")
+    r = radius(rule)
+    griddata = simdata[neighborhoodkey(rule)]
+    blocksize = 2r
+    hoodsize = 2r + 1
+    nrows, ncols = gridsize(griddata)
+    # We unwrap offset arrays and work with the underlying array
+    src, dst = parent(source(griddata)), parent(dest(griddata))
+    blockrows, blockcols = indtoblock.(size(src), blocksize)
+    # curstatus and newstatus track active status for 4 local blocks
+    # Get the preallocated neighborhood buffers
+    bufs = buffers(griddata)
+    # Center of the buffer for both axes
+    bufcenter = r + 1
+
+    #= Run the rule row by row. When we move along a row by one cell, we access only
+    a single new column of data the same hight of the nighborhood, and move the existing
+    data in the neighborhood buffer array accross by one column. This saves on reads
+    from the main array, and focusses reads and writes in the small buffer array that
+    should be in fast local memory. =#
+
+    # Loop down a block COLUMN
+    for bi = 1:blockcols
+        rowsinblock = min(blocksize, nrows - blocksize * (bi - 1))
+        # Get current block
+        i = blocktoind(bi, blocksize)
+
+        # Loop along the block ROW. This is faster because we are reading
+        # 1 column from the main array for 2 blocks at each step, not actually along the row.
+        # Reinitialise neighborhood buffers
+        for y = 1:hoodsize
+            for b in 1:rowsinblock
+                for x = 1:hoodsize
+                    val = src[i + b + x - 2, y]
+                    @inbounds bufs[b][x, y] = val
+                end
+            end
+        end
+
+        for j = 1:ncols
+            # Which block column are we in
+            curblockj = indtoblock(j, blocksize)
+            # Move the neighborhood buffers accross one column
+            for b in 1:rowsinblock
+                @inbounds buf = bufs[b]
+                # copyto! uses linear indexing, so 2d dims are transformed manually
+                @inbounds copyto!(buf, 1, buf, hoodsize + 1, (hoodsize - 1) * hoodsize)
+            end
+            # Copy a new column to each neighborhood buffer
+            for b in 1:rowsinblock
+                @inbounds buf = bufs[b]
+                for x in 1:hoodsize
+                    @inbounds buf[x, hoodsize] = src[i + b + x - 2, j + 2r]
+                end
+            end
+
+            # Loop over the grid ROWS inside the block
+            for b in 1:rowsinblock
+                I = i + b - 1, j
+                println(I)
+                ismasked(simdata, I...) && continue
+                # Which block row are we in
+                curblocki = b <= r ? 1 : 2
+                # Run the rule using buffer b
+                buf = bufs[b]
+                readval = _readstate(keys2vals(readkeys(rule)), rgrids, I...)
+                #read = buf[bufcenter, bufcenter]
+                writeval = applyrule(rule, griddata, readval, I, buf)
+                _writetogrids!(wgrids, writeval, I...)
+                # Update the status for the block
+            end
+        end
+    end
+end
+
+ruleloop(opt::SparseOpt, rule::Union{NeighborhoodRule,Chain{R,W,<:Tuple{<:NeighborhoodRule,Vararg}}},
+         simdata, rkeys, rgrids, wkeys, wgrids) where {R,W} = begin
+    println("SparseOpt")
     r = radius(rule)
     griddata = simdata[neighborhoodkey(rule)]
     #= Blocks are cell smaller than the hood, because this works very nicely for
@@ -122,11 +149,7 @@
     nrows, ncols = gridsize(griddata)
     # We unwrap offset arrays and work with the underlying array
     src, dst = parent(source(griddata)), parent(dest(griddata))
-    srcstatus = map(sourcestatus, grids(simdata))
-    dststatus = map(sourcestatus, grids(simdata))
-    if opt isa SparseOpt
-        dststatus .= false
-    end
+    srcstatus, dststatus = sourcestatus(griddata), deststatus(griddata)
     # curstatus and newstatus track active status for 4 local blocks
     newstatus = localstatus(griddata)
     # Initialise status for the dest. Is this needed?
@@ -136,6 +159,9 @@
     # Center of the buffer for both axes
     bufcenter = r + 1
 
+    # Wrap overflow or zero padding if not wrapped
+    handleoverflow!(griddata)
+
     #= Run the rule row by row. When we move along a row by one cell, we access only
     a single new column of data the same hight of the nighborhood, and move the existing
     data in the neighborhood buffer array accross by one column. This saves on reads
@@ -144,29 +170,20 @@
 
     # Loop down the block COLUMN
     for bi = 1:size(srcstatus, 1) - 1
-<<<<<<< HEAD
         i = blocktoind(bi, blocksize)
         # Get current block
         rowsinblock = min(blocksize, nrows - blocksize * (bi - 1))
-=======
->>>>>>> 144bb9fa
         skippedlastblock = true
         freshbuffer = true
-        rowsinblock = min(blocksize, nrows - blocksize * (bi - 1))
-        # Get current block
-        i = blocktoind(bi, blocksize)
-
-        if opt isa SparseOpt
-            # Initialise block status for the start of the row
-            @inbounds bs11, bs12 = srcstatus[bi,     1], srcstatus[bi,     2]
-            @inbounds bs21, bs22 = srcstatus[bi + 1, 1], srcstatus[bi + 1, 2]
-            newstatus .= false
-        end
+
+        # Initialise block status for the start of the row
+        @inbounds bs11, bs12 = srcstatus[bi,     1], srcstatus[bi,     2]
+        @inbounds bs21, bs22 = srcstatus[bi + 1, 1], srcstatus[bi + 1, 2]
+        newstatus .= false
 
         # Loop along the block ROW. This is faster because we are reading
         # 1 column from the main array for 2 blocks at each step, not actually along the row.
         for bj = 1:size(srcstatus, 2) - 1
-<<<<<<< HEAD
             @inbounds newstatus[1, 1] = newstatus[1, 2]
             @inbounds newstatus[2, 1] = newstatus[2, 2]
             @inbounds newstatus[1, 2] = false
@@ -175,55 +192,15 @@
             # Get current block status from the source status array
             bs11, bs21 = bs12, bs22
             @inbounds bs12, bs22 = srcstatus[bi, bj + 1], srcstatus[bi + 1, bj + 1]
-=======
-            # Get current block status from the source status array
-            if opt isa SparseOpt
-                bs11, bs21 = bs12, bs22
-                @inbounds bs12, bs22 = srcstatus[bi, bj + 1], srcstatus[bi + 1, bj + 1]
-                # Use this block unless it or its neighbors are active
-                if !(bs11 | bs12 | bs21 | bs22)
-                    if !skippedlastblock
-                        newstatus .= false
-                    end
-                    # Skip this block
-                    skippedlastblock = true
-                    # Run the rest of the chain if it exists
-                    # TODO: test this
-                    # if rule isa Chain && length(rule) > 1
-                    #     # Loop over the grid COLUMNS inside the block
-                    #     for j in jstart:jstop
-                    #         # Loop over the grid ROWS inside the block
-                    #         for b in 1:rowsinblock
-                    #             ii = i + b - 1
-                    #             ismasked(simdata, ii, j) && continue
-                    #             read = _readstate(rkeys, rgrids, i, j)
-                    #             write = applyrule(tail(rule), griddata, read, (ii, j), buf)
-                    #             if wgrids isa Tuple
-                    #                 map(wgrids, write) do d, w
-                    #                     @inbounds dest(d)[i, j] = w
-                    #                 end
-                    #             else
-                    #                 @inbounds dest(wgrids)[i, j] = write
-                    #             end
-                    #         end
-                    #     end
-                    # end
-                    continue
-                end
-
-                @inbounds newstatus[1, 1] = newstatus[1, 2]
-                @inbounds newstatus[2, 1] = newstatus[2, 2]
-                @inbounds newstatus[1, 2] = false
-                @inbounds newstatus[2, 2] = false
-            end
->>>>>>> 144bb9fa
 
             jstart = blocktoind(bj, blocksize)
             jstop = min(jstart + blocksize - 1, ncols)
 
-<<<<<<< HEAD
             # Use this block unless it or its neighbors are active
             if !(bs11 | bs12 | bs21 | bs22)
+                if !skippedlastblock
+                    newstatus .= false
+                end
                 # Skip this block
                 skippedlastblock = true
                 # Run the rest of the chain if it exists
@@ -235,7 +212,7 @@
                 #         for b in 1:rowsinblock
                 #             ii = i + b - 1
                 #             ismasked(simdata, ii, j) && continue
-                #             read = readstate(rkeys, rgrids, i, j)
+                #             read = _readstate(rkeys, rgrids, i, j)
                 #             write = applyrule(tail(rule), griddata, read, (ii, j), buf)
                 #             if wgrids isa Tuple
                 #                 map(wgrids, write) do d, w
@@ -251,10 +228,7 @@
             end
 
             # Reinitialise neighborhood buffers if we have skipped a section of the array
-=======
->>>>>>> 144bb9fa
             if skippedlastblock
-                # Reinitialise neighborhood buffers
                 for y = 1:hoodsize
                     for b in 1:rowsinblock
                         for x = 1:hoodsize
@@ -270,7 +244,7 @@
             # Loop over the grid COLUMNS inside the block
             for j in jstart:jstop
                 # Which block column are we in
-                curblockj = j - jstart + 1 <= r ? 1 : 2
+                curblockj = j - jstart < r ? 1 : 2
                 if freshbuffer
                     freshbuffer = false
                 else
@@ -296,12 +270,11 @@
                     # Which block row are we in
                     curblocki = b <= r ? 1 : 2
                     # Run the rule using buffer b
-<<<<<<< HEAD
-                    @inbounds buf = bufs[b]
-                    readval = readstate(keys2vals(readkeys(rule)), rgrids, I...)
+                    buf = bufs[b]
+                    readval = _readstate(keys2vals(readkeys(rule)), rgrids, I...)
                     #read = buf[bufcenter, bufcenter]
                     writeval = applyrule(rule, griddata, readval, I, buf)
-                    writetogrids!(wgrids, writeval, I...)
+                    _writetogrids!(wgrids, writeval, I...)
                     # Update the status for the block
                     cellstatus = if writeval isa NamedTuple
                         @inbounds val = writeval[neighborhoodkey(rule)]
@@ -318,34 +291,6 @@
                 @inbounds dststatus[bi+1, bj] |= newstatus[2, 1]
                 # Start new block fresh to remove old status
                 @inbounds dststatus[bi+1, bj+1] = newstatus[2, 2]
-=======
-                    buf = bufs[b]
-                    readval = _readstate(keys2vals(readkeys(rule)), rgrids, I...)
-                    #read = buf[bufcenter, bufcenter]
-                    writeval = applyrule(rule, griddata, readval, I, buf)
-                    _writetogrids!(wgrids, writeval, I...)
-                    # Update the status for the block
-                    if opt isa SparseOpt
-                        cellstatus = if writeval isa NamedTuple
-                            @inbounds val = writeval[neighborhoodkey(rule)]
-                            val != zero(val)
-                        else
-                            writeval != zero(writeval)
-                        end
-                        @inbounds newstatus[curblocki, curblockj] |= cellstatus
-                    end
-                end
-
-                if opt isa SparseOpt
-                    map(dststatus) do ds
-                        # Combine blocks with the previous rows / cols
-                        @inbounds ds[bi, bj] |= newstatus[1, 1]
-                        @inbounds ds[bi+1, bj] |= newstatus[2, 1]
-                        @inbounds ds[bi, bj+1] |= newstatus[1, 2]
-                        @inbounds ds[bi+1, bj+1] = newstatus[2, 2]
-                    end
-                end
->>>>>>> 144bb9fa
             end
         end
     end
@@ -361,13 +306,14 @@
 
 #= Wrap overflow where required. This optimisation allows us to ignore
 bounds checks on neighborhoods and still use a wraparound grid. =#
-_handleoverflow!(griddata) = _handleoverflow!(griddata, overflow(griddata))
-_handleoverflow!(griddata::GridData{T,2}, ::WrapOverflow) where T = begin
+handleoverflow!(griddata) = handleoverflow!(griddata, overflow(griddata))
+handleoverflow!(griddata::GridData{T,2}, ::WrapOverflow) where T = begin
     r = radius(griddata)
 
     # TODO optimise this. Its mostly a placeholder so wrapping still works in GOL tests.
     src = source(griddata)
     nrows, ncols = gridsize(griddata)
+    println((nrows, nrows))
     # Left
     @inbounds copyto!(src, CartesianIndices((1:nrows, 1-r:0)),
                       src, CartesianIndices((1:nrows, ncols+1-r:ncols)))
@@ -376,9 +322,9 @@
                       src, CartesianIndices((1:nrows, 1:r)))
     # Top
     @inbounds copyto!(src, CartesianIndices((1-r:0, 1:ncols)),
-                      src, CartesianIndices((ncols+1-r:ncols, 1:ncols)))
+                      src, CartesianIndices((nrows+1-r:nrows, 1:ncols)))
     # Bottom
-    @inbounds copyto!(src, CartesianIndices((ncols+1:ncols+r, 1:ncols)),
+    @inbounds copyto!(src, CartesianIndices((nrows+1:nrows+r, 1:ncols)),
                       src, CartesianIndices((1:r, 1:ncols)))
 
     # Copy four corners
@@ -403,7 +349,7 @@
     status .= true
     griddata
 end
-_handleoverflow!(griddata::WritableGridData, ::RemoveOverflow) = begin
+handleoverflow!(griddata::WritableGridData, ::RemoveOverflow) = begin
     r = radius(griddata)
     # Zero edge padding, as it can be written to in writable rules.
     src = parent(source(griddata))
@@ -434,19 +380,11 @@
 # getdata retreives GridDatGridData to match the requirements of a Rule.
 
 # Choose key source
-<<<<<<< HEAD
-getdata(context::All, simdata::AbstractSimData) =
-    getdata(context, keys(simdata), keys(simdata), simdata)
-getdata(context::Write, rule::Rule, simdata::AbstractSimData) =
-    getdata(context, keys(simdata), writekeys(rule), simdata::AbstractSimData)
-getdata(context::Read, rule::Rule, simdata::AbstractSimData) =
-=======
 getdata(context::_All_, simdata::AbstractSimData) =
     getdata(context, keys(simdata), keys(simdata), simdata)
 getdata(context::_Write_, rule::Rule, simdata::AbstractSimData) =
     getdata(context, keys(simdata), writekeys(rule), simdata::AbstractSimData)
 getdata(context::_Read_, rule::Rule, simdata::AbstractSimData) =
->>>>>>> 144bb9fa
     getdata(context, keys(simdata), readkeys(rule), simdata)
 @inline getdata(context, gridkeys, rulekeys, simdata::AbstractSimData) =
     getdata(context, keys2vals(rulekeys), simdata)
@@ -467,15 +405,9 @@
 @inline getdata(context, keys::Tuple{}, simdata::AbstractSimData) = (), ()
 
 # Choose data source
-<<<<<<< HEAD
-@inline getdata(::Write, key::Val{K}, simdata::AbstractSimData) where K =
-    key, WritableGridData(simdata[K])
-@inline getdata(::Union{Read,All}, key::Val{K}, simdata::AbstractSimData) where K =
-=======
 @inline getdata(::_Write_, key::Val{K}, simdata::AbstractSimData) where K =
     key, WritableGridData(simdata[K])
 @inline getdata(::Union{_Read_,_All_}, key::Val{K}, simdata::AbstractSimData) where K =
->>>>>>> 144bb9fa
     key, simdata[K]
 
 
